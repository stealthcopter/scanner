--- conflicted
+++ resolved
@@ -99,11 +99,7 @@
               enabled: true,
             },
             {
-<<<<<<< HEAD
-              checkID: Checks.ANTI_CLICKJACKING,
-=======
               checkID: Checks.SSTI,
->>>>>>> 58a60492
               enabled: true,
             },
           ],
@@ -137,11 +133,7 @@
               enabled: true,
             },
             {
-<<<<<<< HEAD
-              checkID: Checks.ANTI_CLICKJACKING,
-=======
               checkID: Checks.SSTI,
->>>>>>> 58a60492
               enabled: false,
             },
           ],
@@ -232,13 +224,8 @@
               enabled: true,
             },
             {
-<<<<<<< HEAD
-              checkID: Checks.ANTI_CLICKJACKING,
-              enabled: true,
-=======
               checkID: Checks.SSTI,
               enabled: false,
->>>>>>> 58a60492
             },
           ],
         },
